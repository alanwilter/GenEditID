"""
Python3 file of the genome-editing project
Created by Anne Pajon @pajanne on 08/03/2017
"""
from sqlalchemy.ext.declarative import declarative_base
from sqlalchemy.orm import relationship
from sqlalchemy.orm import backref
from sqlalchemy import Table, Column, Integer, String, Date, DateTime, Float, Boolean, Enum, ForeignKey, UniqueConstraint

Base = declarative_base()


class Project(Base):
    """
    template file: data/templates/YYYYMMDD_GEPXXXXX_Project.csv
    geid	name	scientist	institute	group	group_leader	start_date	description
    """
    __tablename__ = 'project'
    id = Column(Integer, primary_key=True)
    geid = Column(String(8), unique=True, nullable=False, index=True)
    name = Column(String(64), unique=True, nullable=False, index=True)
    scientist = Column(String(64))
    institute = Column(String(64))
    group = Column(String(64))
    group_leader = Column(String(64))
    start_date = Column(Date, nullable=False)
    end_date = Column(Date, nullable=True)
    description = Column(String(1024))


class Target(Base):
    """
    template file: data/templates/YYYYMMDD_GEPXXXXX_Target.csv
    project_geid	name	species	assembly	gene_id	chromosome	start	end	strand	description
    """
    __tablename__ = 'target'
    id = Column(Integer, primary_key=True)
    project_id = Column(Integer, ForeignKey('project.id', name='target_project_fk', ondelete='cascade'))
    project = relationship(
        Project,
        backref=backref('targets', uselist=True, cascade='delete,all'))
    name = Column(String(32), nullable=False, index=True)
    species = Column(String(32), nullable=False, index=True)
    assembly = Column(String(32), nullable=False, index=True)
    gene_id = Column(String(32), nullable=False, index=True)
    chromosome = Column(String(32), nullable=False, index=True)
    start = Column(Integer, nullable=False)
    end = Column(Integer, nullable=False)
<<<<<<< HEAD
    strand = Column(Enum('forward', 'reverse'), nullable=False)
=======
    strand = Column(Enum('forward', 'reverse', 'any', name='strand'), nullable=False, index=True)
>>>>>>> 30409b1b
    description = Column(String(1024))


class Guide(Base):
    """
    template file: data/template/YYYYMMDD_GEPXXXXX_Guide.csv
    target_name	name	guide_sequence	pam_sequence	activity	exon	nuclease
    """
    __tablename__ = 'guide'
    id = Column(Integer, primary_key=True)
    target_id = Column(Integer, ForeignKey('target.id', name='guide_target_fk', ondelete='cascade'))
    target = relationship(
        Target,
        backref=backref('guides', uselist=True, cascade='delete,all'))
    amplicons = relationship("Amplicon", back_populates="guide")
    name = Column(String(32), nullable=False, index=True)
    guide_sequence = Column(String(250), nullable=False)
    pam_sequence = Column(String(6), nullable=False)
    activity = Column(Integer, nullable=False)
    exon = Column(Integer, nullable=False)
    nuclease = Column(String(250), nullable=False)


class AmpliconSelection(Base):
    """
    template file: data/templates/YYYYMMDD_GEPXXXXX_AmpliconSelection.csv
    guide_name	experiment_type	guide_location	guide_strand	score	amplicon_name	is_on_target	dna_feature	chromosome	primer_geid	primer_sequence	primer_strand	primer_start	primer_end
    """
    __tablename__ = 'amplicon_selection'
    guide_id = Column(Integer, ForeignKey('guide.id'), primary_key=True)
    guide = relationship("Guide", back_populates="amplicons")
    amplicon_id = Column(Integer, ForeignKey('amplicon.id'), primary_key=True)
    amplicon = relationship("Amplicon", back_populates="guides")
    experiment_type = Column(String(32))
    guide_location = Column(Integer, nullable=False)
    guide_strand = Column(Enum('forward', 'reverse'), nullable=False)
    score = Column(Integer)


class Amplicon(Base):
    __tablename__ = 'amplicon'
    id = Column(Integer, primary_key=True)
    guides = relationship("Guide", back_populates="amplicon")
    name = Column(String(32), unique=True, nullable=False, index=True)
    is_on_target = Column(Boolean, nullable=False)
    dna_feature = Column(Enum('gene', 'precursor', 'non-coding', name='dna_feature'))
    chromosome = Column(String(32), nullable=False, index=True)
    start = Column(Integer, nullable=True) # should be calculate when loading primers
    end = Column(Integer, nullable=True) # should be calculate when loading primers


class Primer(Base):
    __tablename__ = 'primer'
    id = Column(Integer, primary_key=True)
    amplicon_id = Column(Integer, ForeignKey('amplicon.id', name='primer_amplicon_fk', ondelete='cascade'))
    amplicon = relationship(
        Amplicon,
        backref=backref('primers', uselist=True, cascade='delete,all'))
    geid = Column(String(8), unique=True, nullable=False, index=True)
    sequence = Column(String(250), nullable=False)
    strand = Column(Enum('forward', 'reverse'), nullable=False)
    start = Column(Integer, nullable=False)
    end = Column(Integer, nullable=False)


class CellLine(Base):
    __tablename__ = 'cell_line'
    id = Column(Integer, primary_key=True)
    name = Column(String(32), unique=True, nullable=False, index=True)
    description = Column(String(1024))


class Clone(Base):
    __tablename__ = 'clone'
    id = Column(Integer, primary_key=True)
    cell_line_id = Column(Integer, ForeignKey('cell_line.id', name='clone_cellline_fk', ondelete='cascade'))
    cell_line = relationship(
        CellLine,
        backref=backref('clones', uselist=True, cascade='delete,all'))
    name = Column(String(32), nullable=False, unique=True, index=True)
    description = Column(String(1024))


class ExperimentLayout(Base):
    """
    template file: data/templates/YYYYMMDD_GEPXXXXX_ExperimentLayout.csv
    geid	well_position	cell_line_name	clone_name	guide_name	replicate_group	content_type	is_control
    """
    __tablename__ = 'experiment_layout'
    id = Column(Integer, primary_key=True)
    project_id = Column(Integer, ForeignKey('project.id', name='experiment_layout_project_fk', ondelete='cascade'))
    project = relationship(
        Project,
        backref=backref('experiment_layouts', uselist=True, cascade='delete,all'))
    geid = Column(String(8), unique=True, nullable=False, index=True)


class Plate(Base):
    __tablename__ = 'plate'
    id = Column(Integer, primary_key=True)
    experiment_layout_id = Column(Integer, ForeignKey('experiment_layout.id', name='plate_experiment_layout_fk', ondelete='cascade'))
    experiment_layout = relationship(
        ExperimentLayout,
        backref=backref('plates', uselist=True, cascade='delete,all'))
    barcode = Column(String(32), index=True)
    geid = Column(String(8), unique=True, nullable=False, index=True)
    description = Column(String)


guide_well_content_association = Table('guide_well_content_association', Base.metadata,
    Column('well_content_id', Integer, ForeignKey('well_content.id')),
    Column('guide_id', Integer, ForeignKey('guide.id'))
)


class WellContent(Base):
    __tablename__ = 'well_content'
    id = Column(Integer, primary_key=True) # is this id the replicate goup?
<<<<<<< HEAD
=======
    replicate_group = Column(Integer, nullable=False, default=0)
    content_type = Column(Enum('wild_type', 'knockout', 'background', 'normaliser', 'empty', 'sample', name='well_content_type'), nullable=False)
>>>>>>> 30409b1b
    clone_id = Column(Integer, ForeignKey('clone.id', name='well_content_clone_fk', ondelete='cascade'))
    clone = relationship(
        Clone,
        backref=backref('well_contents', uselist=True, cascade='delete,all'))
    guides = relationship('Guide', secondary=guide_well_content_association)
    replicate_group = Column(Integer, nullable=False, default=0)
    content_type = Column(Enum('wild_type', 'knockout', 'background', 'normaliser', 'empty', 'sample'), nullable=False)
    is_control = Column(Boolean, nullable=False, default=False)


class Well(Base):
    __tablename__ = 'well'
    id = Column(Integer, primary_key=True)
    experiment_layout_id = Column(Integer, ForeignKey('experiment_layout.id', name='well_experiment_layout_fk', ondelete='cascade'), nullable=False)
    experiment_layout = relationship(
        ExperimentLayout,
        backref=backref('wells', uselist=True, cascade='delete,all'))
    well_content_id = Column(Integer, ForeignKey('well_content.id', name='well_well_content_fk', ondelete='cascade'), nullable=True)
    well_content = relationship(
        WellContent,
        backref=backref('wells', uselist=True, cascade='delete,all'))
    row = Column(String(1), nullable=False)
    column = Column(Integer, nullable=False)
    UniqueConstraint('experiment_layout_id', 'row', 'column', name='well_unique_in_layout')

    def isEmpty(self):
        return self.clone == None


class SequencingLibrary(Base):
    """
    template file: data/templates/YYYYMMDD_GEPXXXXX_SequencingLibrary.csv
    experiment_layout_geid	well_position	dna_source	slxid	library_type	barcode_size	sequencing_barcode	sequencing_sample_name
    """
    __tablename__ = 'sequencing_library'
    id = Column(Integer, primary_key=True)
    slxid = Column(String(8), nullable=False)
    library_type = Column(String(32))
    barcode_size = Column(Integer)


class SequencingLibraryContent(Base):
    __tablename__ = 'sequencing_library_content'
    id = Column(Integer, primary_key=True)
    well_id = Column(Integer, ForeignKey('well.id', name='well_sequencing_library_content_fk', ondelete='cascade'), nullable=True)
    well = relationship(
        Well,
        backref=backref('sequencing_library_contents', uselist=True, cascade='delete,all'))
    sequencing_library_id = Column(Integer, ForeignKey('sequencing_library.id', name='well_sequencing_library_fk', ondelete='cascade'), nullable=False)
    sequencing_library = relationship(
        SequencingLibrary,
        backref=backref('sequencing_library_contents', uselist=True, cascade='delete,all'))
    dna_source = Column(Enum('fixed cells', 'gDNA', 'non-fixed cells'), nullable=False)
    sequencing_barcode = Column(String(20), nullable=False)
    sequencing_sample_name = Column(String(32), nullable=True)


class ProteinAbundance(Base):
    __tablename__ = 'abundance'
    id = Column(Integer, primary_key=True)
    well_id = Column(Integer, ForeignKey('well.id', name='abundance_well_fk', ondelete='cascade'), nullable=False)
    well = relationship(
        Well,
        backref=backref('abundances', uselist=True, cascade='delete,all'))
    plate_id = Column(Integer, ForeignKey('plate.id', name='abundance_plate_fk', ondelete='cascade'), nullable=False)
    plate = relationship(
        Plate,
        backref=backref('abundances', uselist=True, cascade='delete,all'))
    intensity_channel_700 = Column(Float)
    intensity_channel_800 = Column(Float)


class CellGrowth(Base):
    __tablename__ = 'growth'
    id = Column(Integer, primary_key=True)
    well_id = Column(Integer, ForeignKey('well.id', name='growth_well_fk', ondelete='cascade'), nullable=False)
    well = relationship(
        Well,
        backref=backref('growths', uselist=True, cascade='delete,all'))
    plate_id = Column(Integer, ForeignKey('plate.id', name='abundance_plate_fk', ondelete='cascade'), nullable=False)
    plate = relationship(
        Plate,
        backref=backref('growths', uselist=True, cascade='delete,all'))
    timestamp = Column(DateTime, nullable=False)
    hours = Column(Integer, nullable=False)
    confluence_percentage = Column(Float, nullable=False)<|MERGE_RESOLUTION|>--- conflicted
+++ resolved
@@ -46,11 +46,7 @@
     chromosome = Column(String(32), nullable=False, index=True)
     start = Column(Integer, nullable=False)
     end = Column(Integer, nullable=False)
-<<<<<<< HEAD
-    strand = Column(Enum('forward', 'reverse'), nullable=False)
-=======
-    strand = Column(Enum('forward', 'reverse', 'any', name='strand'), nullable=False, index=True)
->>>>>>> 30409b1b
+    strand = Column(Enum('forward', 'reverse', name='strand'), nullable=False, index=True)
     description = Column(String(1024))
 
 
@@ -86,7 +82,7 @@
     amplicon = relationship("Amplicon", back_populates="guides")
     experiment_type = Column(String(32))
     guide_location = Column(Integer, nullable=False)
-    guide_strand = Column(Enum('forward', 'reverse'), nullable=False)
+    guide_strand = Column(Enum('forward', 'reverse', name='strand'), nullable=False)
     score = Column(Integer)
 
 
@@ -111,7 +107,7 @@
         backref=backref('primers', uselist=True, cascade='delete,all'))
     geid = Column(String(8), unique=True, nullable=False, index=True)
     sequence = Column(String(250), nullable=False)
-    strand = Column(Enum('forward', 'reverse'), nullable=False)
+    strand = Column(Enum('forward', 'reverse', name='strand'), nullable=False)
     start = Column(Integer, nullable=False)
     end = Column(Integer, nullable=False)
 
@@ -169,18 +165,13 @@
 class WellContent(Base):
     __tablename__ = 'well_content'
     id = Column(Integer, primary_key=True) # is this id the replicate goup?
-<<<<<<< HEAD
-=======
-    replicate_group = Column(Integer, nullable=False, default=0)
-    content_type = Column(Enum('wild_type', 'knockout', 'background', 'normaliser', 'empty', 'sample', name='well_content_type'), nullable=False)
->>>>>>> 30409b1b
     clone_id = Column(Integer, ForeignKey('clone.id', name='well_content_clone_fk', ondelete='cascade'))
     clone = relationship(
         Clone,
         backref=backref('well_contents', uselist=True, cascade='delete,all'))
     guides = relationship('Guide', secondary=guide_well_content_association)
     replicate_group = Column(Integer, nullable=False, default=0)
-    content_type = Column(Enum('wild_type', 'knockout', 'background', 'normaliser', 'empty', 'sample'), nullable=False)
+    content_type = Column(Enum('wild_type', 'knockout', 'background', 'normaliser', 'empty', 'sample', name='content_type'), nullable=False)
     is_control = Column(Boolean, nullable=False, default=False)
 
 
@@ -226,7 +217,7 @@
     sequencing_library = relationship(
         SequencingLibrary,
         backref=backref('sequencing_library_contents', uselist=True, cascade='delete,all'))
-    dna_source = Column(Enum('fixed cells', 'gDNA', 'non-fixed cells'), nullable=False)
+    dna_source = Column(Enum('fixed cells', 'gDNA', 'non-fixed cells', name='dna_source'), nullable=False)
     sequencing_barcode = Column(String(20), nullable=False)
     sequencing_sample_name = Column(String(32), nullable=True)
 
